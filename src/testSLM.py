--- conflicted
+++ resolved
@@ -10,22 +10,6 @@
 import numpy as np
 from src.cleanData import clean_directory
 
-<<<<<<< HEAD
-
-base_PATH = os.path.join(os.path.dirname(__file__), "..")
-src_PATH = f"{base_PATH}/src/"
-EOS_FILES_PATH = f"{base_PATH}/EOS_files/"
-RESULTS_PATH = f"{base_PATH}/Results"
-RESULTS_MSEOS_PATH = f"{RESULTS_PATH}/MSEOS/"
-RESULTS_QUARKIES_PATH = f"{RESULTS_PATH}/Quarkies/"
-EOS_CODE_PATH = f"{base_PATH}/EOS_Codes/"
-MR_PATH = f"{base_PATH}/TOV_data"
-Quarkies_PATH = f"{base_PATH}/EOS_files/Quarkies/"
-MSEOS_PATH = f"{base_PATH}/EOS_files/MSEOS/"
-PLOTS_PATH = f"{base_PATH}/Plots/"
-TRAIN_PATH = f"{base_PATH}/trainData/"
-
-=======
 # Ensure that the parent directory (project root) is in sys.path
 BASE_DIR = os.path.dirname(os.path.dirname(os.path.abspath(__file__)))
 if BASE_DIR not in sys.path:
@@ -41,7 +25,6 @@
     MSEOS_PATH,
     QEOS_PATH,
 )
->>>>>>> bb923b59
 
 # set parameters for lambda and kappa
 lamVal = np.linspace(300, 500, 5)  # np.arange(300, 500, 40)  # 370 - 385
@@ -122,19 +105,12 @@
     if cleanup is True:
         clean_directory()
     # Check if folders exist
-<<<<<<< HEAD
-    if not os.path.exists(EOS_FILES_PATH):
-        os.makedirs(EOS_FILES_PATH)
-    if not os.path.exists(MR_PATH):
-        os.makedirs(MR_PATH)
-=======
     if not os.path.exists(RESULTS_PATH):
         os.makedirs(RESULTS_PATH)
     if not os.path.exists(EOS_FILES_DIR):
         os.makedirs(EOS_FILES_DIR)
     if not os.path.exists(TOV_PATH):
         os.makedirs(TOV_PATH)
->>>>>>> bb923b59
     if not os.path.exists(PLOTS_PATH):
         os.makedirs(PLOTS_PATH)
     parametric = input("Parametric or General DMD? (True/False)[True]: ") or True
